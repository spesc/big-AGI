--- conflicted
+++ resolved
@@ -98,7 +98,6 @@
     // };
   }
 
-<<<<<<< HEAD
   // GPT-5 Verbosity: Add to existing text config or create new one
   if (model.vndOaiVerbosity) {
     payload.text = {
@@ -107,22 +106,6 @@
     };
   }
 
-  // Tool: Search: for search models, and deep research models
-  // NOTE: OpenAI doesn't support web search with minimal reasoning effort
-  const skipWebSearchDueToMinimalReasoning = model.vndOaiReasoningEffort === 'minimal';
-  if ((hotFixForceSearchTool || model.vndOaiWebSearchContext || model.userGeolocation) && !skipWebSearchDueToMinimalReasoning) {
-    if (!payload.tools?.length)
-      payload.tools = [];
-    const webSearchTool: TRequestTool = {
-      type: 'web_search_preview',
-      search_context_size: model.vndOaiWebSearchContext ?? undefined,
-      user_location: model.userGeolocation && {
-        type: 'approximate',
-        ...model.userGeolocation, // .city, .country, .region, .timezone
-      },
-    };
-    payload.tools.push(webSearchTool);
-=======
   // Tool: Web Search: for search and deep research models
   const requestWebSearchTool = hotFixForceWebSearchTool || !!model.vndOaiWebSearchContext || !!model.userGeolocation;
   if (requestWebSearchTool) {
@@ -149,7 +132,6 @@
       };
       payload.tools.push(webSearchTool);
     }
->>>>>>> 4682afc9
   }
 
   // [OpenAI] Vendor-specific restore markdown, for GPT-5 models and recent 'o' models

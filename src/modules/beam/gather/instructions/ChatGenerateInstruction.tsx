import * as React from 'react';

import { Typography } from '@mui/joy';

import { ChatMessage } from '../../../../apps/chat/components/message/ChatMessage';
import { streamAssistantMessage } from '../../../../apps/chat/editors/chat-stream';

import type { VChatMessageIn } from '~/modules/llms/llm.client';
import { bareBonesPromptMixer } from '~/modules/persona/pmix/pmix';

import { DMessage, messageFragmentsReduceText, messageSingleTextOrThrow } from '~/common/stores/chat/chat.message';
import { getUXLabsHighPerformance } from '~/common/state/store-ux-labs';

import type { BaseInstruction, ExecutionInputState } from './beam.gather.execution';
import { beamCardMessageScrollingSx, beamCardMessageSx } from '../../BeamCard';
import { getBeamCardScrolling } from '../../store-module-beam';


type ChatGenerateMethods =
  | 's-s0-h0-u0-aN-u'; // sandwiches the existing history and the new proposals in between the System and User prompts of the Instruction

export interface ChatGenerateInstruction extends BaseInstruction {
  type: 'chat-generate';
  display?:
    | 'chat-message' /* default */
    | 'character-count'
    | 'mute';
  method: ChatGenerateMethods;
  systemPrompt: string;
  userPrompt: string;
  // evalPrompt?: string;
}


/**
 * Merge Execution: uses a chain of Promises to queue up (cancellable) seuqential instructions.
 */
export async function executeChatGenerate(_i: ChatGenerateInstruction, inputs: ExecutionInputState, prevStepOutput: string): Promise<string> {

  // build the input messages
  if (_i.method !== 's-s0-h0-u0-aN-u')
    throw new Error(`Unsupported Chat Generate method: ${_i.method}`);

  const history: VChatMessageIn[] = [
    // s
    { role: 'system', content: _mixChatGeneratePrompt(_i.systemPrompt, inputs.rayMessages.length, prevStepOutput) },
    // s0-h0-u0
    ...inputs.chatMessages
      .filter((m) => (m.role === 'user' || m.role === 'assistant'))
      .map((m): VChatMessageIn => ({ role: (m.role !== 'assistant') ? 'user' : m.role, content: messageSingleTextOrThrow(m) })),
    // aN
    ...inputs.rayMessages
      .map((m): VChatMessageIn => ({ role: 'assistant', content: messageSingleTextOrThrow(m) })),
    // u
    { role: 'user', content: _mixChatGeneratePrompt(_i.userPrompt, inputs.rayMessages.length, prevStepOutput) },
  ];

  // update the UI
  const onMessageUpdated = (incrementalMessage: Partial<DMessage>) => {
    // in-place update of the intermediate message
    Object.assign(inputs.intermediateDMessage, incrementalMessage);
    if (incrementalMessage.fragments?.length)
      inputs.intermediateDMessage.updated = Date.now();

    switch (_i.display) {
      case 'mute':
        return;

      case 'character-count':
        inputs.updateInstructionComponent(
          <Typography level='body-xs' sx={{ opacity: 0.5 }}>{messageFragmentsReduceText(incrementalMessage.fragments || []).length} characters</Typography>,
        );
        return;

      case 'chat-message':
      default:
        // recreate the UI for this
        inputs.updateInstructionComponent(
          <ChatMessage
            message={inputs.intermediateDMessage}
            fitScreen={true}
            showAvatar={false}
            adjustContentScaling={-1}
            sx={!getBeamCardScrolling() ? beamCardMessageSx : beamCardMessageScrollingSx}
          />,
        );
        return;
    }
  };

  // LLM Streaming generation
<<<<<<< HEAD
  return streamAssistantMessage(inputs.llmId, history, getUXLabsHighPerformance() ? 0 : 1, 'off', onMessageUpdated, inputs.chainAbortController.signal)
=======
  return streamAssistantMessage(inputs.llmId, history, 'beam-gather', inputs.contextRef, getUXLabsHighPerformance() ? 0 : 1, 'off', onMessageUpdate, inputs.chainAbortController.signal)
>>>>>>> fed351a2
    .then((status) => {
      // re-throw errors, as streamAssistantMessage catches internally
      if (status.outcome === 'aborted') {
        // this message will be discarded as the abort status is checked in the next `catch`
        throw new Error('Instruction Stopped.');
      }
      if (status.outcome === 'errored')
        throw new Error(`Model execution error: ${status.errorMessage || 'Unknown error'}`);

      // Proceed to the next step
      return messageFragmentsReduceText(inputs.intermediateDMessage.fragments);
    });
}


function _mixChatGeneratePrompt(prompt: string, raysReady: number, prevStepOutput: string): string {
  return bareBonesPromptMixer(prompt, undefined, {
    '{{N}}': raysReady.toString(),
    '{{PrevStepOutput}}': prevStepOutput,
  });
}<|MERGE_RESOLUTION|>--- conflicted
+++ resolved
@@ -89,11 +89,7 @@
   };
 
   // LLM Streaming generation
-<<<<<<< HEAD
-  return streamAssistantMessage(inputs.llmId, history, getUXLabsHighPerformance() ? 0 : 1, 'off', onMessageUpdated, inputs.chainAbortController.signal)
-=======
-  return streamAssistantMessage(inputs.llmId, history, 'beam-gather', inputs.contextRef, getUXLabsHighPerformance() ? 0 : 1, 'off', onMessageUpdate, inputs.chainAbortController.signal)
->>>>>>> fed351a2
+  return streamAssistantMessage(inputs.llmId, history, 'beam-gather', inputs.contextRef, getUXLabsHighPerformance() ? 0 : 1, 'off', onMessageUpdated, inputs.chainAbortController.signal)
     .then((status) => {
       // re-throw errors, as streamAssistantMessage catches internally
       if (status.outcome === 'aborted') {

# BIG-AGI 🤖💬

Welcome to `big-AGI`! 🎉
Personal AGI App, powered by `OpenAI GPT-4` and beyond. Designed for smart humans and super-heroes,
this responsive web app comes with Streaming, Code Execution, PDF imports, Voice support,
data Rendering, AGI functions and chats. Show your friends some `#big-agi-energy` 🚀

[![Official Website](https://img.shields.io/badge/BIG--AGI.com-%23096bde?style=for-the-badge&logo=vercel&label=demo)](https://big-agi.com)

Or click fork & run on Vercel

<<<<<<< HEAD
[![Deploy with Vercel](https://vercel.com/button)](https://vercel.com/new/clone?repository-url=https%3A%2F%2Fgithub.com%2Fenricoros%2Fbig-agi&env=OPENAI_API_KEY,OPENAI_API_HOST&envDescription=OpenAI%20KEY%20for%20your%20deployment.%20Set%20HOST%20only%20if%20non-default.)

## Useful 👊

- Engaging AI Personas
- Clean UX, w/ tokens counters
- Privacy: user-owned API keys and localStorage
- Human I/O: Advanced voice support (TTS, STT)
- Machine I/O: PDF import & Summarization, code execution
- Many more updates & integrations: ElevenLabs, Helicone, Paste.gg
- Coming up: automatic-AGI reasoning

### Features

#### 🚨 April: moar #big-agi-energy

- 🎉 **[Voice Synthesis](docs/pixels/feature_voice_1.png)** 📣 with ElevenLabs, including selection of custom voices
- 🎉 **[Precise Token Counter](docs/pixels/feature_token_counter.png)** 📈 extra-useful to pack the context window
- 🎉 **[Install Mobile APP](docs/pixels/feature_pwa.png)** 📲 looks like native (@harlanlewis)
- 🎉 **[UI language](docs/pixels/feature_language.png)** with auto-detect, and future app language! (@tbodyston)
- 🎉 **PDF Summarization** 🧩🤯 - ask questions to a PDF! (@fredliubojin)
- 🎉 **Code Execution: [Codepen](https://codepen.io/)/[Replit](https://replit.com/)** 💻 (@harlanlewis)
- 🎉 **[SVG Drawing](docs/pixels/feature_svg_drawing.png)** - draw with AI 🎨
- 🎉 Chats: multiple chats, AI titles, Import/Export, Selection mode
- 🎉 Rendering: Markdown, SVG, improved Code blocks
- 🎉 Integrations: OpenAI organization ID
- 🎉 [Cloudflare deployment instructions](docs/deploy-cloudflare.md),
  [awesome-agi](https://github.com/enricoros/awesome-agi)
- 🎉 [Typing Avatars](docs/pixels/gif_typing_040123.gif) ⌨️
  <!-- p><a href="docs/pixels/gif_typing_040123.gif"><img src="docs/pixels/gif_typing_040123.gif" width='700' alt="New Typing Avatars"/></a></p -->

#### March: first release

- 🎉 **[AI Personas](docs/pixels/feature_purpose_two.png)** - including Code, Science, Corporate, and Chat 🎭
- 🎉 **Privacy**: user-owned API keys 🔑 and localStorage 🛡️
- 🎉 **Context** - Attach or [Drag & Drop files](docs/pixels/feature_drop_target.png) to add them to the prompt 📁
- 🎉 **Syntax highlighting** - for multiple languages 🌈
- 🎉 **Code Execution: Sandpack
  ** - [now on branch]((https://github.com/enricoros/big-agi/commit/f678a0d463d5e9cf0733f577e11bd612b7902d89)) `variant-code-execution`
- 🎉 Chat with GPT-4 and 3.5 Turbo 🧠💨
- 🎉 Real-time streaming of AI responses ⚡
- 🎉 **Voice Input** 🎙️ - works great on Chrome / Windows
- 🎉 Integration: **[Paste.gg](docs/pixels/feature_paste_gg.png)** integration for chat sharing 📥
- 🎉 Integration: **[Helicone](https://www.helicone.ai/)** integration for API inspectability 📊
- 🌙 Dark model - Wide mode ⛶

## Support 🙌

[//]: # ([![Official Discord]&#40;https://img.shields.io/discord/1098796266906980422?label=discord&logo=discord&logoColor=%23fff&style=for-the-badge&#41;]&#40;https://discord.gg/MkH4qj2Jp9&#41;)
[![Official Discord](https://discordapp.com/api/guilds/1098796266906980422/widget.png?style=banner2)](https://discord.gg/MkH4qj2Jp9)

* Enjoy the hosted open-source app on [big-AGI.com](https://main.big-agi.com)
* [Chat with us](https://discord.gg/MkH4qj2Jp9). We just started!
* Deploy your [fork](https://github.com/enricoros/big-agi/fork) and surprise your friends with big-GPT
  energy!
* We love code - send PRs! ...
  🎭[Editing Personas](https://github.com/enricoros/big-agi/issues/35),
  🧩[Reasoning Systems](https://github.com/enricoros/big-agi/issues/36),
  🌐[Community Templates](https://github.com/enricoros/big-agi/issues/35),
  and [your big-IDEA](https://github.com/enricoros/big-agi/issues/new?labels=RFC&body=Describe+the+idea)s❗
=======
[![Deploy with Vercel](https://vercel.com/button)](https://vercel.com/new/clone?repository-url=https%3A%2F%2Fgithub.com%2Fenricoros%2Fnextjs-chatgpt-app&env=OPENAI_API_KEY,OPENAI_API_HOST&envDescription=OpenAI%20KEY%20for%20your%20deployment.%20Set%20HOST%20only%20if%20non-default.)

## Features ✨

🚨 **We added cool new features to the app!** (bare-bones
was [466a36](https://github.com/enricoros/nextjs-chatgpt-app/tree/466a3667a48060d406d60943af01fe26366563fb))

- [x] _NEW 04.22_ 🎉 **Image Generation** using Prodia (bring your API key)
- [x] _NEW 04.21_ 🎉 **Selection Mode** for conversations cleanup
- [x] _NEW 04.20_ 🎉 **Import/Export** of Chats
- [x] _NEW 04.18_ 🎉 **PWA** install on mobile! 📱 looks like a native app (@harlanlewis)
  <p><a href="docs/pwa_installed_icon.png"><img src="docs/pwa_installed_icon.png" width='40' alt="Token Counters"/></a></p> 
- [x] _NEW 04.17_ 🎉 **Language Selection** Mic Language 🎙️, with auto-detect, and future app language! (@tbodyston)
  <p><a href="docs/feature_language.png"><img src="docs/feature_language.png" width='300' alt="Token Counters"/></a></p> 
- [x] _NEW 04.17_ 🎉 **Text To Speech** 🎙️ Settings for ElevenLabs, including Voice Selection and custom voices!
  <p><a href="docs/feature_speak.png"><img src="docs/feature_speak.png" width='100' alt="Token Counters"/></a></p> 
  <p><a href="docs/feature_voice_1.png"><img src="docs/feature_voice_1.png" width='300' alt="Token Counters"/></a></p> 
- [x] _NEW 04.16_ 🎉 **Codepen/Replit** for code execution 💻 (@harlanlewis)
- [x] _NEW 04.14_ 🎉 **SVG Drawing** 🖌️
  <p><a href="docs/feature_svg_drawing.png"><img src="docs/feature_svg_drawing.png" width='300' alt="Token Counters"/></a></p> 
- [x] _NEW 04.13_ 🎉 Token usage progress bars, CTRL+M to use the mic, edge runtime fixes for
  Cloudflare, [awesome-agi.md](https://github.com/enricoros/awesome-agi)
- [x] _NEW 04.11_ 🎉 **AI-titling** 🧠✍️
- [x] _NEW 04.10_ 🎉 **Multiple chats** 📝📝📝
- [x] _NEW 04.09_ 🎉 **Microphone improvements** 🎙️
- [x] _NEW 04.08_ 🎉 **Precise Token counter** 📊 extra-useful
- [x] _NEW 04.08_ 🎉 Organization ID for OpenAI users
- [x] _NEW 04.07_ 🎉 **Pixel-perfect Markdown** 🎨
- [x] _NEW 04.04_ 🎉 **Download JSON** to export/backup chats 📥
- [x] _NEW 04.03_ 🎉 **PDF import** 📄🔀🧠 (fredliubojin) <- "ask questions to a PDF!" 🤯
- [x] _NEW 04.03_ 🎉 **Tokens utilization** 📊 [Initial - just new messages, not full chat]
  <p><a href="docs/feature_token_counter.png"><img src="docs/feature_token_counter.png" width='300' alt="Token Counters"/></a></p> 
- [x] _NEW 04.02_ 🎉 **Markdown rendering** 🎨 (nilshulth) [WIP]
- [x] 🎉 **NEW 04.01** Typing Avatars
  <p><a href="docs/recording_0401.gif"><img src="docs/recording_0401.gif" width='700' alt="New Typing Avatars"/></a></p>
- [x] 🎉 **NEW 03.31** Publish & share chats to paste.gg 📥
  <p><a href="docs/screenshot_export_example1.png"><img src="docs/screenshot_export_example1.png" width='200' alt="Export chats"/></a></p>
- [x] Chat with GPT-4 and 3.5 Turbo 🧠💨
- [x] **Private**: user-owned API keys 🔑 and localStorage 🛡️
- [x] **System presets** - including Code, Science, Corporate, and Chat 🎭
  <p><a href="docs/screenshot_purpose_two.png"><img src="docs/screenshot_purpose_two.png" width='200' alt="System presets"/></a></p>
- [x] **Syntax highlighting** - for multiple languages 🌈
- [x] **Context** - Drag and drop files to add them to the prompt 📁
  <p><a href="docs/screenshot_drop_target.png"><img src="docs/screenshot_drop_target.png" width='200' alt="Drag and drop"/></a></p>
- [x] **Stop generation** 🛑 (fredliubojin)
- [x] **Voice input** 🎙️ (koganei)
- [x] Real-time streaming of AI responses ⚡
- [x] Switch API hosts to track quality, including [Helicone](https://www.helicone.ai/) 📈
- [x] Dark mode 🌙 - Wide mode ⛶
- [ ] [~~Code execution for TypeScript, JavaScript, and
  HTML~~](https://github.com/enricoros/nextjs-chatgpt-app/commit/f678a0d463d5e9cf0733f577e11bd612b7902d89) 🖥️
- [ ] Add your own feature 🚀
- [ ] Send a PR 🙌

## Roadmap 🛣️

🚨 ** April 2023 - Attention! We look for your input!** 🚨

| Roadmap              | RFC 📝                                                    | Status | Description                                                                                                      |
|:---------------------|-----------------------------------------------------------|:------:|:-----------------------------------------------------------------------------------------------------------------|
| Editable Purposes 🎭 | https://github.com/enricoros/nextjs-chatgpt-app/issues/35 |   💬   | In-app customization of 'Purposes', as many forks are created for that reason.                                   |
| Templates sharing 🌐 | https://github.com/enricoros/nextjs-chatgpt-app/issues/35 |   💬   | Community repository of Purposes/Systems - Vote with 👍 and usage. Where to store? Bring your own key? Moderate? |
| Reasoning Systems 🧩 | https://github.com/enricoros/nextjs-chatgpt-app/issues/36 |   🤔   | ReAct, DEPS, Reflexion - shall we?                                                                               |
| Your epic idea       |                                                           |   💡   | [Create RFC](https://github.com/enricoros/nextjs-chatgpt-app/issues/new?labels=RFC&body=Describe+the+idea) ❗     |
>>>>>>> 4e8cc434

## Why this? 💡

Because the official Chat ___lacks important features___, is ___more limited than the api___, at times
___slow or unavailable___, and you cannot deploy it yourself, remix it, add features, or share it with
your friends.
Our users report that ___big-AGI is faster___, ___more reliable___, and ___features rich___
with features that matter to them.

***Outdated*** screenshot below:
![Ask away, paste a ton, copy the gems](docs/pixels/zold_screenshot_web.png)

## Code 🧩

![TypeScript](https://img.shields.io/badge/TypeScript-007ACC?style=&logo=typescript&logoColor=white)
![React](https://img.shields.io/badge/React-61DAFB?style=&logo=react&logoColor=black)
![Next.js](https://img.shields.io/badge/Next.js-000000?style=&logo=vercel&logoColor=white)

Clone this repo, install the dependencies, and run the development server:

```bash
git clone https://github.com/enricoros/big-agi.git
cd big-agi
npm install
npm run dev
```

Now the app should be running on `http://localhost:3000`

### Integrations:

* [ElevenLabs](https://elevenlabs.io/) Voice Synthesis (bring your own voice too) - Settings > Text To Speech
* [Helicone](https://www.helicone.ai/) LLM Observability Platform - Settings > Advanced > API Host: 'oai.hconeai.com'
* [Paste.gg](https://paste.gg/) Paste Sharing - Chat Menu > Share via paste.gg

---

This project is licensed under the MIT License.

[![GitHub stars](https://img.shields.io/github/stars/enricoros/big-agi)](https://github.com/enricoros/big-agi/stargazers)
[![GitHub forks](https://img.shields.io/github/forks/enricoros/big-agi)](https://github.com/enricoros/big-agi/network)
[![GitHub pull requests](https://img.shields.io/github/issues-pr/enricoros/big-agi)](https://github.com/enricoros/big-agi/pulls)
[![License](https://img.shields.io/github/license/enricoros/big-agi)](https://github.com/enricoros/big-agi/LICENSE)

[//]: # ([![GitHub issues]&#40;https://img.shields.io/github/issues/enricoros/big-agi&#41;]&#40;https://github.com/enricoros/big-agi/issues&#41;)

Made with 💙<|MERGE_RESOLUTION|>--- conflicted
+++ resolved
@@ -9,7 +9,6 @@
 
 Or click fork & run on Vercel
 
-<<<<<<< HEAD
 [![Deploy with Vercel](https://vercel.com/button)](https://vercel.com/new/clone?repository-url=https%3A%2F%2Fgithub.com%2Fenricoros%2Fbig-agi&env=OPENAI_API_KEY,OPENAI_API_HOST&envDescription=OpenAI%20KEY%20for%20your%20deployment.%20Set%20HOST%20only%20if%20non-default.)
 
 ## Useful 👊
@@ -27,6 +26,7 @@
 #### 🚨 April: moar #big-agi-energy
 
 - 🎉 **[Voice Synthesis](docs/pixels/feature_voice_1.png)** 📣 with ElevenLabs, including selection of custom voices
+- 🎉 **Image Generation** using Prodia API Keys (BYOK), just /imagine (or /img or /i) it
 - 🎉 **[Precise Token Counter](docs/pixels/feature_token_counter.png)** 📈 extra-useful to pack the context window
 - 🎉 **[Install Mobile APP](docs/pixels/feature_pwa.png)** 📲 looks like native (@harlanlewis)
 - 🎉 **[UI language](docs/pixels/feature_language.png)** with auto-detect, and future app language! (@tbodyston)
@@ -70,72 +70,6 @@
   🧩[Reasoning Systems](https://github.com/enricoros/big-agi/issues/36),
   🌐[Community Templates](https://github.com/enricoros/big-agi/issues/35),
   and [your big-IDEA](https://github.com/enricoros/big-agi/issues/new?labels=RFC&body=Describe+the+idea)s❗
-=======
-[![Deploy with Vercel](https://vercel.com/button)](https://vercel.com/new/clone?repository-url=https%3A%2F%2Fgithub.com%2Fenricoros%2Fnextjs-chatgpt-app&env=OPENAI_API_KEY,OPENAI_API_HOST&envDescription=OpenAI%20KEY%20for%20your%20deployment.%20Set%20HOST%20only%20if%20non-default.)
-
-## Features ✨
-
-🚨 **We added cool new features to the app!** (bare-bones
-was [466a36](https://github.com/enricoros/nextjs-chatgpt-app/tree/466a3667a48060d406d60943af01fe26366563fb))
-
-- [x] _NEW 04.22_ 🎉 **Image Generation** using Prodia (bring your API key)
-- [x] _NEW 04.21_ 🎉 **Selection Mode** for conversations cleanup
-- [x] _NEW 04.20_ 🎉 **Import/Export** of Chats
-- [x] _NEW 04.18_ 🎉 **PWA** install on mobile! 📱 looks like a native app (@harlanlewis)
-  <p><a href="docs/pwa_installed_icon.png"><img src="docs/pwa_installed_icon.png" width='40' alt="Token Counters"/></a></p> 
-- [x] _NEW 04.17_ 🎉 **Language Selection** Mic Language 🎙️, with auto-detect, and future app language! (@tbodyston)
-  <p><a href="docs/feature_language.png"><img src="docs/feature_language.png" width='300' alt="Token Counters"/></a></p> 
-- [x] _NEW 04.17_ 🎉 **Text To Speech** 🎙️ Settings for ElevenLabs, including Voice Selection and custom voices!
-  <p><a href="docs/feature_speak.png"><img src="docs/feature_speak.png" width='100' alt="Token Counters"/></a></p> 
-  <p><a href="docs/feature_voice_1.png"><img src="docs/feature_voice_1.png" width='300' alt="Token Counters"/></a></p> 
-- [x] _NEW 04.16_ 🎉 **Codepen/Replit** for code execution 💻 (@harlanlewis)
-- [x] _NEW 04.14_ 🎉 **SVG Drawing** 🖌️
-  <p><a href="docs/feature_svg_drawing.png"><img src="docs/feature_svg_drawing.png" width='300' alt="Token Counters"/></a></p> 
-- [x] _NEW 04.13_ 🎉 Token usage progress bars, CTRL+M to use the mic, edge runtime fixes for
-  Cloudflare, [awesome-agi.md](https://github.com/enricoros/awesome-agi)
-- [x] _NEW 04.11_ 🎉 **AI-titling** 🧠✍️
-- [x] _NEW 04.10_ 🎉 **Multiple chats** 📝📝📝
-- [x] _NEW 04.09_ 🎉 **Microphone improvements** 🎙️
-- [x] _NEW 04.08_ 🎉 **Precise Token counter** 📊 extra-useful
-- [x] _NEW 04.08_ 🎉 Organization ID for OpenAI users
-- [x] _NEW 04.07_ 🎉 **Pixel-perfect Markdown** 🎨
-- [x] _NEW 04.04_ 🎉 **Download JSON** to export/backup chats 📥
-- [x] _NEW 04.03_ 🎉 **PDF import** 📄🔀🧠 (fredliubojin) <- "ask questions to a PDF!" 🤯
-- [x] _NEW 04.03_ 🎉 **Tokens utilization** 📊 [Initial - just new messages, not full chat]
-  <p><a href="docs/feature_token_counter.png"><img src="docs/feature_token_counter.png" width='300' alt="Token Counters"/></a></p> 
-- [x] _NEW 04.02_ 🎉 **Markdown rendering** 🎨 (nilshulth) [WIP]
-- [x] 🎉 **NEW 04.01** Typing Avatars
-  <p><a href="docs/recording_0401.gif"><img src="docs/recording_0401.gif" width='700' alt="New Typing Avatars"/></a></p>
-- [x] 🎉 **NEW 03.31** Publish & share chats to paste.gg 📥
-  <p><a href="docs/screenshot_export_example1.png"><img src="docs/screenshot_export_example1.png" width='200' alt="Export chats"/></a></p>
-- [x] Chat with GPT-4 and 3.5 Turbo 🧠💨
-- [x] **Private**: user-owned API keys 🔑 and localStorage 🛡️
-- [x] **System presets** - including Code, Science, Corporate, and Chat 🎭
-  <p><a href="docs/screenshot_purpose_two.png"><img src="docs/screenshot_purpose_two.png" width='200' alt="System presets"/></a></p>
-- [x] **Syntax highlighting** - for multiple languages 🌈
-- [x] **Context** - Drag and drop files to add them to the prompt 📁
-  <p><a href="docs/screenshot_drop_target.png"><img src="docs/screenshot_drop_target.png" width='200' alt="Drag and drop"/></a></p>
-- [x] **Stop generation** 🛑 (fredliubojin)
-- [x] **Voice input** 🎙️ (koganei)
-- [x] Real-time streaming of AI responses ⚡
-- [x] Switch API hosts to track quality, including [Helicone](https://www.helicone.ai/) 📈
-- [x] Dark mode 🌙 - Wide mode ⛶
-- [ ] [~~Code execution for TypeScript, JavaScript, and
-  HTML~~](https://github.com/enricoros/nextjs-chatgpt-app/commit/f678a0d463d5e9cf0733f577e11bd612b7902d89) 🖥️
-- [ ] Add your own feature 🚀
-- [ ] Send a PR 🙌
-
-## Roadmap 🛣️
-
-🚨 ** April 2023 - Attention! We look for your input!** 🚨
-
-| Roadmap              | RFC 📝                                                    | Status | Description                                                                                                      |
-|:---------------------|-----------------------------------------------------------|:------:|:-----------------------------------------------------------------------------------------------------------------|
-| Editable Purposes 🎭 | https://github.com/enricoros/nextjs-chatgpt-app/issues/35 |   💬   | In-app customization of 'Purposes', as many forks are created for that reason.                                   |
-| Templates sharing 🌐 | https://github.com/enricoros/nextjs-chatgpt-app/issues/35 |   💬   | Community repository of Purposes/Systems - Vote with 👍 and usage. Where to store? Bring your own key? Moderate? |
-| Reasoning Systems 🧩 | https://github.com/enricoros/nextjs-chatgpt-app/issues/36 |   🤔   | ReAct, DEPS, Reflexion - shall we?                                                                               |
-| Your epic idea       |                                                           |   💡   | [Create RFC](https://github.com/enricoros/nextjs-chatgpt-app/issues/new?labels=RFC&body=Describe+the+idea) ❗     |
->>>>>>> 4e8cc434
 
 ## Why this? 💡
 

--- conflicted
+++ resolved
@@ -9,46 +9,10 @@
 
 import { ApiChatInput } from './api/chat';
 import { Composer } from '../components/Composer';
-<<<<<<< HEAD
 import { GptChatModels, SystemPurposeId, SystemPurposes, useSettingsStore } from '../utilities/store';
 import { Message, UiMessage } from '../components/Message';
 import { NoSSR } from '../components/util/NoSSR';
 import { isValidOpenAIApiKey, Settings } from '../components/Settings';
-=======
-import { NoSSR } from '../components/NoSSR';
-import { useSettingsStore } from '../utilities/store';
-
-/// Purpose configuration
-
-export type SystemPurpose = 'Catalyst' | 'Custom' | 'Developer' | 'Executive' | 'Generic' | 'Scientist';
-
-const PurposeData: { [key in SystemPurpose]: { systemMessage: string; description: string | JSX.Element } } = {
-  Catalyst: {
-    systemMessage: 'You are a marketing extraordinaire for a booming startup fusing creativity, data-smarts, and digital prowess to skyrocket growth & wow audiences. So fun. Much meme. 🚀🎯💡',
-    description: 'The growth hacker with marketing superpowers 🚀',
-  },
-  Custom: {
-    systemMessage: 'You are ChatGPT, a large language model trained by OpenAI, based on the GPT-4 architecture.\nKnowledge cutoff: 2021-09\nCurrent date: {{Today}}',
-    description: 'User-defined purpose',
-  },
-  Developer: {
-    systemMessage: 'You are a sophisticated, accurate, and modern AI programming assistant',
-    description: <>Helps you code</>,
-  },
-  Executive: {
-    systemMessage: 'You are an executive assistant. Your communication style is concise, brief, formal',
-    description: 'Helps you write business emails',
-  },
-  Generic: {
-    systemMessage: 'You are ChatGPT, a large language model trained by OpenAI, based on the GPT-4 architecture.\nKnowledge cutoff: 2021-09\nCurrent date: {{Today}}',
-    description: 'Helps you think',
-  },
-  Scientist: {
-    systemMessage: 'You are a scientist\'s assistant. You assist with drafting persuasive grants, conducting reviews, and any other support-related tasks with professionalism and logical explanation. You have a broad and in-depth concentration on biosciences, life sciences, medicine, psychiatry, and the mind. Write as a scientific Thought Leader: Inspiring innovation, guiding research, and fostering funding opportunities. Focus on evidence-based information, emphasize data analysis, and promote curiosity and open-mindedness',
-    description: 'Helps you write scientific papers',
-  },
-};
->>>>>>> 0ca13e67
 
 
 /// UI Messages configuration
@@ -91,10 +55,8 @@
     chatModelId: state.chatModelId,
     systemPurposeId: state.systemPurposeId, setSystemPurpose: state.setSystemPurposeId,
   }));
-  const [controller, setController] = React.useState<AbortController | null>(null);
-
   const [messages, setMessages] = React.useState<UiMessage[]>([]);
-  const [disableCompose, setDisableCompose] = React.useState(false);
+  const [abortController, setAbortController] = React.useState<AbortController | null>(null);
   const [settingsShown, setSettingsShown] = React.useState(false);
   const messagesEndRef = React.useRef<HTMLDivElement | null>(null);
 
@@ -126,14 +88,8 @@
     const conversation = messages.slice(0, uidPosition + 1);
     setMessages(conversation);
 
-    // Create a new AbortController instance for each request
-    const controller = new AbortController();
-    setController(controller);
-
-    // disable the composer while the bot is replying
-    setDisableCompose(true);
-    getBotMessageStreaming(conversation, controller.signal)
-      .then(() => setDisableCompose(false));
+    // noinspection JSIgnoredPromiseFromCall
+    getBotMessageStreaming(conversation);
   };
 
   const handlePurposeChange = (purpose: SystemPurposeId | null) => {
@@ -147,15 +103,13 @@
     setSystemPurpose(purpose);
   };
 
-  // Create a function to handle stop generation
-  const handleStopGeneration = () => {
-    if (controller) {
-      controller.abort();
-    }
-  };
-
-<<<<<<< HEAD
+  const handleStopGeneration = () => abortController?.abort();
+
   const getBotMessageStreaming = async (messages: UiMessage[]) => {
+    // when an abort controller is set, the UI switches to the "stop" mode
+    const controller = new AbortController();
+    setAbortController(controller);
+
     const payload: ApiChatInput = {
       apiKey: apiKey,
       model: chatModelId,
@@ -165,102 +119,68 @@
       })),
     };
 
-    const response = await fetch('/api/chat', {
-      method: 'POST',
-      headers: { 'Content-Type': 'application/json' },
-      body: JSON.stringify(payload),
-    });
-
-    if (response.body) {
-      const reader = response.body.getReader();
-      const decoder = new TextDecoder('utf-8');
-
-      const newBotMessage: UiMessage = createUiMessage('assistant', '');
-
-      while (true) {
-        const { value, done } = await reader.read();
-        if (done) break;
-
-        const messageText = decoder.decode(value);
-        newBotMessage.text += messageText;
-
-        // there may be a JSON object at the beginning of the message, which contains the model name (streaming workaround)
-        if (!newBotMessage.model && newBotMessage.text.startsWith('{')) {
-          const endOfJson = newBotMessage.text.indexOf('}');
-          if (endOfJson > 0) {
-            const json = newBotMessage.text.substring(0, endOfJson + 1);
-            try {
-              const parsed = JSON.parse(json);
-              newBotMessage.model = parsed.model;
-              newBotMessage.text = newBotMessage.text.substring(endOfJson + 1);
-            } catch (e) {
-              // error parsing JSON, ignore
-              console.log('Error parsing JSON: ' + e);
-=======
-  const getBotMessageStreaming = async (messages: UiMessage[], signal: AbortSignal) => {
     try {
+
       const response = await fetch('/api/chat', {
         method: 'POST',
-        headers: {
-          'Content-Type': 'application/json',
-        },
-        body: JSON.stringify({ apiKey: loadOpenAIApiKey(), model: chatModel, messages: messages }),
-        signal,
+        headers: { 'Content-Type': 'application/json' },
+        body: JSON.stringify(payload),
+        signal: controller.signal,
       });
 
       if (response.body) {
+        const message: UiMessage = createUiMessage('assistant', '');
+
         const reader = response.body.getReader();
         const decoder = new TextDecoder('utf-8');
 
-        const newBotMessage: UiMessage = createUiMessage('assistant', '');
-
+        // loop forever until the read is done, or the abort controller is triggered
         while (true) {
           const { value, done } = await reader.read();
 
           if (done) break;
 
           const messageText = decoder.decode(value);
-          newBotMessage.text += messageText;
+          message.text += messageText;
 
           // there may be a JSON object at the beginning of the message, which contains the model name (streaming workaround)
-          if (!newBotMessage.model && newBotMessage.text.startsWith('{')) {
-            const endOfJson = newBotMessage.text.indexOf('}');
+          if (!message.model && message.text.startsWith('{')) {
+            const endOfJson = message.text.indexOf('}');
             if (endOfJson > 0) {
-              const json = newBotMessage.text.substring(0, endOfJson + 1);
+              const json = message.text.substring(0, endOfJson + 1);
               try {
                 const parsed = JSON.parse(json);
-                newBotMessage.model = parsed.model;
-                newBotMessage.text = newBotMessage.text.substring(endOfJson + 1);
+                message.model = parsed.model;
+                message.text = message.text.substring(endOfJson + 1);
               } catch (e) {
                 // error parsing JSON, ignore
                 console.log('Error parsing JSON: ' + e);
               }
->>>>>>> 0ca13e67
             }
           }
 
           setMessages(list => {
             // if missing, add the message at the end of the list, otherwise set a new list anyway, to trigger a re-render
-            const message = list.find(message => message.uid === newBotMessage.uid);
-            return !message ? [...list, newBotMessage] : [...list];
+            const existing = list.find(m => m.uid === message.uid);
+            return existing ? [...list] : [...list, message];
           });
         }
       }
+
     } catch (error: any) {
-      if (error.name === 'AbortError') {
-        console.log('Fetch request aborted in index.tsx');
-        // Handle the AbortError here
-        setDisableCompose(false);
+      if (error?.name === 'AbortError') {
+        // expected, the user clicked the "stop" button
       } else {
-        console.error('Fetch request failed:', error);
+        // TODO: show an error to the UI
+        console.error('Fetch request error:', error);
       }
     }
+
+    // and we're done with this message/api call
+    setAbortController(null);
   };
 
   const handleComposerSendMessage: (text: string) => void = (text) => {
-    // Create a new AbortController instance for each request
-    const controller = new AbortController();
-    setController(controller);
 
     // seed the conversation with a 'system' message
     const conversation = [...messages];
@@ -272,16 +192,10 @@
 
     // add the user message
     conversation.push(createUiMessage('user', text));
-
-    // update the list of messages
     setMessages(conversation);
 
-    // disable the composer while the bot is replying
-    setDisableCompose(true);
-    getBotMessageStreaming(conversation, controller.signal)
-      .then(() => {
-        setDisableCompose(false);
-      });
+    // noinspection JSIgnoredPromiseFromCall
+    getBotMessageStreaming(conversation);
   };
 
 
@@ -358,7 +272,7 @@
             <>
               <List sx={{ p: 0 }}>
                 {messages.map(message =>
-                  <Message key={'msg-' + message.uid} uiMessage={message}
+                  <Message key={'msg-' + message.uid} uiMessage={message} composerBusy={!!abortController}
                            onDelete={() => handleListDelete(message.uid)}
                            onEdit={newText => handleListEdit(message.uid, newText)}
                            onRunAgain={() => handleListRunAgain(message.uid)} />)}
@@ -377,11 +291,7 @@
           p: { xs: 1, md: 2 },
         }}>
           <NoSSR>
-<<<<<<< HEAD
-            <Composer isDeveloper={systemPurposeId === 'Developer'} disableSend={disableCompose} sendMessage={handleComposerSendMessage} />
-=======
-            <Composer isDeveloper={systemPurpose === 'Developer'} disableSend={disableCompose} sendMessage={handleComposerSendMessage} stopGeneration={handleStopGeneration} />
->>>>>>> 0ca13e67
+            <Composer isDeveloper={systemPurposeId === 'Developer'} disableSend={!!abortController} sendMessage={handleComposerSendMessage} stopGeneration={handleStopGeneration} />
           </NoSSR>
         </Box>
 
